#![allow(clippy::type_complexity)]
#![allow(clippy::too_many_arguments)]

mod avatars;
mod controllers;
mod custom_audio;
mod ik;
mod voice_chat;

use avatar_selection::AvatarSwitchingUI;
use bevy::app::PluginGroupBuilder;
use bevy::asset::Handle;
use bevy::core::Name;
use bevy::ecs::component::Component;
use bevy::ecs::query::{With, Without};
use bevy::hierarchy::DespawnRecursiveExt;
use bevy::log::{error, info};
use bevy::pbr::{AmbientLight, DirectionalLight, PbrBundle, PointLight};
use bevy::prelude::*;
use bevy::prelude::{
	bevy_main, default, Added, App, AssetPlugin, Assets, Camera3dBundle, Color,
	Commands, DirectionalLightBundle, Entity, EventWriter, Gizmos, PluginGroup, Quat,
	Query, Res, ResMut, StandardMaterial, Startup, Update, Vec2, Vec3,
};
use bevy::render::mesh::{shape, Mesh};
use bevy::render::render_resource::{Extent3d, TextureUsages};
use bevy::render::texture::Image;
use bevy::scene::SceneBundle;
use bevy::transform::components::Transform;
use bevy::transform::TransformBundle;
use bevy_egui::EguiPlugin;
use bevy_mod_inverse_kinematics::InverseKinematicsPlugin;
use bevy_mod_picking::DefaultPickingPlugins;
use bevy_oxr::input::XrInput;
use bevy_oxr::resources::XrFrameState;
use bevy_oxr::xr_init::{xr_only, XrSetup};
use bevy_oxr::xr_input::oculus_touch::OculusController;
use bevy_oxr::xr_input::prototype_locomotion::{
	proto_locomotion, PrototypeLocomotionConfig,
};
use bevy_oxr::xr_input::trackers::OpenXRRightEye;
use bevy_oxr::xr_input::{QuatConv, Vec3Conv};
use bevy_oxr::DefaultXrPlugins;
use bevy_vrm::mtoon::{MtoonMainCamera, MtoonMaterial};
use bevy_vrm::VrmPlugin;
use color_eyre::Result;
<<<<<<< HEAD
use egui_picking::{PickabelEguiPlugin,WorldSpaceUI, CurrentPointers};
use picking_xr::XrPickingPlugin;
use std::f32::consts::TAU;
=======
use rodio::SpatialSink;
>>>>>>> 5b0b7529
use std::net::{Ipv4Addr, SocketAddr};

use social_common::dev_tools::DevToolsPlugins;
use social_networking::data_model::{ClientIdComponent, Local};
use social_networking::{ClientPlugin, Transports};

use self::avatars::assign::AssignAvatar;
<<<<<<< HEAD
use crate::avatar_selection::AvatarSwitcherPlugin;
use crate::avatars::{DmEntity, LocalAvatar, LocalEntity};
use crate::microphone::MicrophonePlugin;
mod avatar_selection;
// use crate::voice_chat::VoiceChatPlugin;
mod xr_picking_stuff;
=======
use self::ik::IKPlugin;
use crate::avatars::{DmEntity, LocalAvatar, LocalEntity};
use crate::custom_audio::audio_output::AudioOutput;
use crate::custom_audio::spatial_audio::SpatialAudioSink;

>>>>>>> 5b0b7529
const ASSET_FOLDER: &str = concat!(env!("CARGO_MANIFEST_DIR"), "/../../../assets/");

#[bevy_main]
pub fn main() -> Result<()> {
	color_eyre::install()?;

	let mut app = App::new();
	app.add_plugins(bevy_web_asset::WebAssetPlugin)
		.add_plugins(
			DefaultXrPlugins {
				app_info: bevy_oxr::graphics::XrAppInfo {
					name: "Nexus Vr Social Client".to_string(),
				},
				..default()
			}
			.set(AssetPlugin {
				file_path: ASSET_FOLDER.to_string(),
				..Default::default()
			}),
		)
		.add_plugins(InverseKinematicsPlugin)
		.add_plugins(IKPlugin)
		.add_plugins(DevToolsPlugins)
		.add_plugins(VrmPlugin)
		.add_plugins(NexusPlugins)
		.add_plugins(self::avatars::AvatarsPlugin)
		.add_plugins(self::controllers::KeyboardControllerPlugin)
<<<<<<< HEAD
		.add_plugins(DefaultPickingPlugins)
		.add_plugins(XrPickingPlugin)
		.add_plugins(EguiPlugin)
		.add_plugins(PickabelEguiPlugin)
		.add_plugins(AvatarSwitcherPlugin)
		.add_plugins(bevy_oxr::xr_input::debug_gizmos::OpenXrDebugRenderer)
=======
		.add_plugins(self::custom_audio::CustomAudioPlugins)
		.add_plugins(self::voice_chat::VoiceChatPlugin)
>>>>>>> 5b0b7529
		.add_systems(Startup, setup)
		.add_systems(Startup, spawn_avi_swap_ui)
		.add_systems(Startup, spawn_datamodel_avatar)
		.add_systems(Update, sync_datamodel)
		.add_systems(Startup, try_audio_perms)
		.add_systems(Update, nuke_standard_material)
		.add_systems(Update, vr_rimlight)
<<<<<<< HEAD
		.add_systems(Update, going_dark)
		.add_systems(Update, vr_ui_helper)
		.add_systems(Update, proto_locomotion.run_if(xr_only()))
		.insert_resource(PrototypeLocomotionConfig {
			locomotion_speed: 2.0,
			..default()
		})
		.add_systems(Startup, xr_picking_stuff::spawn_controllers)
		.add_systems(XrSetup, xr_picking_stuff::setup_xr_actions);
=======
		.add_systems(Update, going_dark);
	// .add_systems(Startup, spawn_test_audio)
	// .add_systems(Update, test_loopback_audio);
>>>>>>> 5b0b7529

	info!("Launching client");
	app.run();
	Ok(())
}

<<<<<<< HEAD
fn vr_ui_helper(mut gizmos: Gizmos, pointers: Query<&CurrentPointers>) {
	for e in &pointers {
			info!("pointer");
		for (pos, norm) in e.pointers.values() {
			info!("draw");
			gizmos.circle(*pos + *norm * 0.005, *norm, 0.01, Color::LIME_GREEN);
		}
	}
}
=======
// fn spawn_test_audio(mut commands: Commands, mut audio_output: ResMut<AudioOutput>) {
// 	commands.spawn(SpatialAudioSinkBundle {
// 		spatial_audio_sink: SpatialAudioSink {
// 			sink: SpatialSink::try_new(
// 				audio_output.stream_handle.as_ref().unwrap(),
// 				[0.0, 0.0, 0.0],
// 				(Vec3::X * 4.0 / -2.0).to_array(),
// 				(Vec3::X * 4.0 / 2.0).to_array(),
// 			)
// 			.unwrap(),
// 		},
// 		spatial_bundle: SpatialBundle {
// 			transform: Transform::from_xyz(1.0, 0.0, 0.0),
// 			..default()
// 		},
// 	});
// 	// commands.spawn(SpatialAudioListenerBundle { spatial_audio_listener: SpatialAudioListener, spatial_bundle: Default::default() });
// }
// fn test_loopback_audio(mut microphone: ResMut<MicrophoneAudio>, spatial_audio_sink: Query<&SpatialAudioSink>) {
// 	let spatial_audio_sink = spatial_audio_sink.single();
// 	while let Ok( audio) = microphone.0.lock().unwrap().try_recv() {
// 		spatial_audio_sink.sink.append(rodio::buffer::SamplesBuffer::new(1, 44100, audio));
// 		spatial_audio_sink.sink.set_volume(1.0);
// 		spatial_audio_sink.sink.set_speed(1.0);
// 		spatial_audio_sink.sink.play();
// 	}
// }
>>>>>>> 5b0b7529

fn try_audio_perms() {
	#[cfg(target_os = "android")]
	{
		use std::thread;
		// thread::spawn(request_audio_perm);
	}
}

#[cfg(target_os = "android")]
fn request_audio_perm() {
	use jni::sys::jobject;

	let ctx = ndk_context::android_context();
	let vm = unsafe { jni::JavaVM::from_raw(ctx.vm().cast()) }.unwrap();
	let mut env = vm.attach_current_thread().unwrap();
	let activity = unsafe { jni::objects::JObject::from_raw(ctx.context() as jobject) };

	let class_manifest_perm = env.find_class("android/Manifest$permission").unwrap();
	let lid_perm = env
		.get_static_field(class_manifest_perm, "RECORD_AUDIO", "Ljava/lang/String;")
		.unwrap()
		.l()
		.unwrap();

	let classs = env.find_class("java/lang/String").unwrap();
	let inital = env.new_string("").unwrap();
	let perm_list = env.new_object_array(1, classs, inital).unwrap();

	env.set_object_array_element(&perm_list, 0, lid_perm)
		.unwrap();

	let a = jni::objects::JObject::from(perm_list);

	env.call_method(
		activity,
		"requestPermissions",
		"([Ljava/lang/String;I)V",
		&[
			a.as_ref().into(),
			jni::objects::JValue::Int(jni::sys::jint::from(1)),
		],
	)
	.unwrap();
}

/// Plugins implemented specifically for this game.
#[derive(Default)]
struct NexusPlugins;

impl PluginGroup for NexusPlugins {
	fn build(self) -> PluginGroupBuilder {
<<<<<<< HEAD
		PluginGroupBuilder::start::<Self>()
			.add(MicrophonePlugin)
			.add(ClientPlugin {
				server_addr: SocketAddr::new(
					Ipv4Addr::new(192, 168, 2, 100).into(),
					social_networking::server::DEFAULT_PORT,
				),
				transport: Transports::Udp,
			})
=======
		PluginGroupBuilder::start::<Self>().add(ClientPlugin {
			server_addr: SocketAddr::new(
				Ipv4Addr::new(45, 56, 95, 177).into(),
				social_networking::server::DEFAULT_PORT,
			),
			transport: Transports::Udp,
		})
>>>>>>> 5b0b7529
	}
}

pub fn ignore_on_err(_result: Result<()>) {}

pub fn panic_on_err(result: Result<()>) {
	if let Err(err) = result {
		panic!("{err}");
	}
}

pub fn log_on_err(result: Result<()>) {
	if let Err(err) = result {
		error!("{err}");
	}
}

fn sync_datamodel(
	mut cmds: Commands,
	audio_output: ResMut<AudioOutput>,
	added_avis: Query<
		(
			Entity,
			&ClientIdComponent,
			Option<&Local>,
			Option<&social_networking::Interpolated>,
		),
		Added<social_networking::data_model::ClientIdComponent>,
	>,
	mut assign_avi_evts: EventWriter<AssignAvatar>,
) {
	// create our entities the local and verison, when we get a new entity from the
	// network.
	for (dm_avi_entity, client_id_component, local, interp) in added_avis.iter() {
		if local.is_none() && interp.is_none() {
			continue;
		}
		let dm_avi_entity = DmEntity(dm_avi_entity);
		// make sure the data model contains a mapping to the local, and vice versa
		let local_avi_entity = LocalEntity(cmds.spawn(dm_avi_entity).id());
		cmds.entity(dm_avi_entity.0).insert(local_avi_entity);
		// spawn avatar on the local avatar entity
		let avi_url = "https://cdn.discordapp.com/attachments/1190761425396830369/1190863195418677359/malek.vrm".to_owned();
		assign_avi_evts.send(AssignAvatar {
			avi_entity: local_avi_entity.0,
			avi_url,
		});
		if local.is_some() {
			cmds.entity(local_avi_entity.0)
				.insert(LocalAvatar::default());
			cmds.entity(local_avi_entity.0).insert(SpatialAudioSink {
				sink: SpatialSink::try_new(
					audio_output.stream_handle.as_ref().unwrap(),
					[0.0, 0.0, 0.0],
					(Vec3::X * 4.0 / -2.0).to_array(),
					(Vec3::X * 4.0 / 2.0).to_array(),
				)
				.unwrap(),
			});
			cmds.entity(local_avi_entity.0)
				.insert(client_id_component.clone());
		} else {
			cmds.entity(local_avi_entity.0)
				.insert(TransformBundle::default());
			cmds.entity(local_avi_entity.0).insert(SpatialAudioSink {
				sink: SpatialSink::try_new(
					audio_output.stream_handle.as_ref().unwrap(),
					[0.0, 0.0, 0.0],
					(Vec3::X * 4.0 / -2.0).to_array(),
					(Vec3::X * 4.0 / 2.0).to_array(),
				)
				.unwrap(),
			});
			cmds.entity(local_avi_entity.0)
				.insert(client_id_component.clone());
		}
	}
}

#[derive(Component)]
struct LegalStdMaterial;

fn spawn_avi_swap_ui(
	mut cmds: Commands,
	mut images: ResMut<Assets<Image>>,
	mut meshes: ResMut<Assets<Mesh>>,
	mut materials: ResMut<Assets<StandardMaterial>>,
) {
	let output_texture = images.add({
		let size = Extent3d {
			width: 256,
			height: 256,
			depth_or_array_layers: 1,
		};
		let mut output_texture = Image {
			// You should use `0` so that the pixels are transparent.
			data: vec![0; (size.width * size.height * 4) as usize],
			..default()
		};
		output_texture.texture_descriptor.usage |= TextureUsages::RENDER_ATTACHMENT;
		output_texture.texture_descriptor.size = size;
		output_texture
	});
	cmds.spawn((
		PbrBundle {
			mesh: meshes.add(shape::Plane::default().into()),
			material: materials.add(StandardMaterial {
				base_color: Color::WHITE,
				base_color_texture: Some(Handle::clone(&output_texture)),
				// Remove this if you want it to use the world's lighting.
				unlit: true,

				..default()
			}),
			transform: Transform::from_xyz(0.0, 1.5, -6.1)
				.with_rotation(Quat::from_rotation_x(TAU / 4.0)),
			..default()
		},
		WorldSpaceUI::new(output_texture, 1.0, 1.0),
		AvatarSwitchingUI,
		LegalStdMaterial,
	));
}

fn spawn_datamodel_avatar(mut cmds: Commands) {
	cmds.spawn((
		social_networking::data_model::Avatar,
		social_networking::data_model::Local,
	));
}

fn going_dark(
	mut cmds: Commands,
	cam: Query<(Entity, &Name)>,
	dir_light: Query<Entity, (With<DirectionalLight>, Without<AllowedLight>)>,
	point_light: Query<Entity, (With<PointLight>, Without<AllowedLight>)>,
) {
	for e in &dir_light {
		cmds.entity(e).despawn_recursive();
	}
	for e in &point_light {
		cmds.entity(e).despawn_recursive();
	}
	for (e, name) in &cam {
		if name.as_str() == "Main Camera" {
			cmds.entity(e).despawn_recursive();
		}
	}
}

fn nuke_standard_material(
	mut cmds: Commands,
	std_shaders: ResMut<Assets<StandardMaterial>>,
	mut mtoon_shaders: ResMut<Assets<MtoonMaterial>>,
	query: Query<(Entity, &Handle<StandardMaterial>), Without<LegalStdMaterial>>,
) {
	for (e, handle) in &query {
		info!("Nuking: {:?}", e);
		let mtoon = match std_shaders.get(handle) {
			Some(shader) => MtoonMaterial {
				base_color: shader.base_color,
				base_color_texture: shader.base_color_texture.clone(),
				rim_lighting_mix_factor: 0.0,
				parametric_rim_color: Color::BLACK,
				parametric_rim_lift_factor: 0.0,
				parametric_rim_fresnel_power: 0.0,
<<<<<<< HEAD
				..Default::default()
=======
				// shade_color: Color::DARK_GRAY,
				// light_color: Color::GRAY,
				// shading_toony_factor: 0.0,
				// shading_shift_factor: 0.0,
				// light_dir: Vec3::ZERO,
				..default()
>>>>>>> 5b0b7529
			},
			None => MtoonMaterial {
				rim_lighting_mix_factor: 0.0,
				parametric_rim_color: Color::BLACK,
				parametric_rim_lift_factor: 0.0,
				parametric_rim_fresnel_power: 0.0,
				..default()
			},
		};
		let handle = mtoon_shaders.add(mtoon);
		cmds.entity(e)
			.remove::<Handle<StandardMaterial>>()
			.insert(handle);
	}
}

fn vr_rimlight(
	mut cmds: Commands,
	query: Query<Entity, (With<OpenXRRightEye>, Without<MtoonMainCamera>)>,
	query2: Query<Entity, With<MtoonMainCamera>>,
) {
	for e in &query {
		cmds.entity(e).insert(MtoonMainCamera);
		for e in &query2 {
			cmds.entity(e).remove::<MtoonMainCamera>();
		}
	}
}

#[derive(Component)]
struct AllowedLight;

/// set up a simple 3D scene
fn setup(
	mut cmds: Commands,
	// mut meshes: ResMut<Assets<Mesh>>,
	// mut materials: ResMut<Assets<StandardMaterial>>,
	asset_server: ResMut<bevy::prelude::AssetServer>,
	/*mut assign_avi_evts: EventWriter<AssignAvatar>,*/
) {
	cmds.insert_resource(AmbientLight {
		color: Color::WHITE,
		brightness: 1.,
	});
	cmds.spawn(SceneBundle {
		scene: asset_server.load("https://cdn.discordapp.com/attachments/1122267109376925738/1190479732819623936/SGB_tutorial_scene_fixed.glb#Scene0"),
		..default()
	});
	// // plane
	// cmds.spawn(PbrBundle {
	// 	mesh: meshes.add(shape::Plane::from_size(5.0).into()),
	// 	material: materials.add(Color::rgb(0.3, 0.5, 0.3).into()),
	// 	..default()
	// });
	// // cube
	// cmds.spawn(PbrBundle {
	// 	mesh: meshes.add(Mesh::from(shape::Cube { size: 0.1 })),
	// 	material: materials.add(Color::rgb(0.8, 0.7, 0.6).into()),
	// 	transform: Transform::from_xyz(0.0, 0.5, 0.0),
	// 	..default()
	// });
	// light
	/*cmds.spawn(PointLightBundle {
		point_light: PointLight {
			intensity: 1500.0,
			shadows_enabled: true,
			..default()
		},
		transform: Transform::from_xyz(4.0, 8.0, 4.0),
		..default()
	});*/

	cmds.spawn(DirectionalLightBundle::default());
	// camera
	cmds.spawn((
		Camera3dBundle {
			transform: Transform::from_xyz(-2.0, 2.5, 5.0)
				.looking_at(Vec3::ZERO, Vec3::Y),
			..default()
		},
		bevy_vrm::mtoon::MtoonMainCamera,
	));
}

fn _hands(
	mut gizmos: Gizmos,
	oculus_controller: Res<OculusController>,
	frame_state: Res<XrFrameState>,
	xr_input: Res<XrInput>,
) -> Result<()> {
	let frame_state = *frame_state.lock().unwrap();
	let grip_space = oculus_controller
		.grip_space
		.as_ref()
		.expect("missing grip space on controller");

	let right_controller = grip_space
		.right
		.relate(&xr_input.stage, frame_state.predicted_display_time)?;
	let left_controller = grip_space
		.left
		.relate(&xr_input.stage, frame_state.predicted_display_time)?;
	gizmos.rect(
		right_controller.0.pose.position.to_vec3(),
		right_controller.0.pose.orientation.to_quat(),
		Vec2::new(0.05, 0.2),
		Color::YELLOW_GREEN,
	);
	gizmos.rect(
		left_controller.0.pose.position.to_vec3(),
		left_controller.0.pose.orientation.to_quat(),
		Vec2::new(0.05, 0.2),
		Color::YELLOW_GREEN,
	);
	Ok(())
}

fn pose_gizmo(gizmos: &mut Gizmos, t: &Transform, color: Color) {
	gizmos.ray(t.translation, t.local_x() * 0.1, Color::RED);
	gizmos.ray(t.translation, t.local_y() * 0.1, Color::GREEN);
	gizmos.ray(t.translation, t.local_z() * 0.1, Color::BLUE);
	gizmos.sphere(t.translation, Quat::IDENTITY, 0.1, color);
}<|MERGE_RESOLUTION|>--- conflicted
+++ resolved
@@ -31,47 +31,37 @@
 use bevy_egui::EguiPlugin;
 use bevy_mod_inverse_kinematics::InverseKinematicsPlugin;
 use bevy_mod_picking::DefaultPickingPlugins;
+use bevy_oxr::DefaultXrPlugins;
 use bevy_oxr::input::XrInput;
 use bevy_oxr::resources::XrFrameState;
 use bevy_oxr::xr_init::{xr_only, XrSetup};
 use bevy_oxr::xr_input::oculus_touch::OculusController;
-use bevy_oxr::xr_input::prototype_locomotion::{
-	proto_locomotion, PrototypeLocomotionConfig,
-};
+use bevy_oxr::xr_input::prototype_locomotion::{proto_locomotion, PrototypeLocomotionConfig};
 use bevy_oxr::xr_input::trackers::OpenXRRightEye;
 use bevy_oxr::xr_input::{QuatConv, Vec3Conv};
-use bevy_oxr::DefaultXrPlugins;
+use bevy_vrm::VrmPlugin;
 use bevy_vrm::mtoon::{MtoonMainCamera, MtoonMaterial};
-use bevy_vrm::VrmPlugin;
 use color_eyre::Result;
-<<<<<<< HEAD
-use egui_picking::{PickabelEguiPlugin,WorldSpaceUI, CurrentPointers};
+use egui_picking::{WorldSpaceUI, CurrentPointers, PickabelEguiPlugin};
 use picking_xr::XrPickingPlugin;
+use social_common::dev_tools::DevToolsPlugins;
 use std::f32::consts::TAU;
-=======
 use rodio::SpatialSink;
->>>>>>> 5b0b7529
 use std::net::{Ipv4Addr, SocketAddr};
 
-use social_common::dev_tools::DevToolsPlugins;
 use social_networking::data_model::{ClientIdComponent, Local};
 use social_networking::{ClientPlugin, Transports};
 
 use self::avatars::assign::AssignAvatar;
-<<<<<<< HEAD
 use crate::avatar_selection::AvatarSwitcherPlugin;
 use crate::avatars::{DmEntity, LocalAvatar, LocalEntity};
-use crate::microphone::MicrophonePlugin;
 mod avatar_selection;
 // use crate::voice_chat::VoiceChatPlugin;
 mod xr_picking_stuff;
-=======
-use self::ik::IKPlugin;
-use crate::avatars::{DmEntity, LocalAvatar, LocalEntity};
 use crate::custom_audio::audio_output::AudioOutput;
 use crate::custom_audio::spatial_audio::SpatialAudioSink;
-
->>>>>>> 5b0b7529
+use crate::ik::IKPlugin;
+
 const ASSET_FOLDER: &str = concat!(env!("CARGO_MANIFEST_DIR"), "/../../../assets/");
 
 #[bevy_main]
@@ -99,17 +89,14 @@
 		.add_plugins(NexusPlugins)
 		.add_plugins(self::avatars::AvatarsPlugin)
 		.add_plugins(self::controllers::KeyboardControllerPlugin)
-<<<<<<< HEAD
 		.add_plugins(DefaultPickingPlugins)
 		.add_plugins(XrPickingPlugin)
 		.add_plugins(EguiPlugin)
 		.add_plugins(PickabelEguiPlugin)
 		.add_plugins(AvatarSwitcherPlugin)
 		.add_plugins(bevy_oxr::xr_input::debug_gizmos::OpenXrDebugRenderer)
-=======
 		.add_plugins(self::custom_audio::CustomAudioPlugins)
 		.add_plugins(self::voice_chat::VoiceChatPlugin)
->>>>>>> 5b0b7529
 		.add_systems(Startup, setup)
 		.add_systems(Startup, spawn_avi_swap_ui)
 		.add_systems(Startup, spawn_datamodel_avatar)
@@ -117,7 +104,6 @@
 		.add_systems(Startup, try_audio_perms)
 		.add_systems(Update, nuke_standard_material)
 		.add_systems(Update, vr_rimlight)
-<<<<<<< HEAD
 		.add_systems(Update, going_dark)
 		.add_systems(Update, vr_ui_helper)
 		.add_systems(Update, proto_locomotion.run_if(xr_only()))
@@ -126,19 +112,16 @@
 			..default()
 		})
 		.add_systems(Startup, xr_picking_stuff::spawn_controllers)
-		.add_systems(XrSetup, xr_picking_stuff::setup_xr_actions);
-=======
+		.add_systems(XrSetup, xr_picking_stuff::setup_xr_actions)
 		.add_systems(Update, going_dark);
 	// .add_systems(Startup, spawn_test_audio)
 	// .add_systems(Update, test_loopback_audio);
->>>>>>> 5b0b7529
 
 	info!("Launching client");
 	app.run();
 	Ok(())
 }
 
-<<<<<<< HEAD
 fn vr_ui_helper(mut gizmos: Gizmos, pointers: Query<&CurrentPointers>) {
 	for e in &pointers {
 			info!("pointer");
@@ -148,7 +131,6 @@
 		}
 	}
 }
-=======
 // fn spawn_test_audio(mut commands: Commands, mut audio_output: ResMut<AudioOutput>) {
 // 	commands.spawn(SpatialAudioSinkBundle {
 // 		spatial_audio_sink: SpatialAudioSink {
@@ -176,7 +158,6 @@
 // 		spatial_audio_sink.sink.play();
 // 	}
 // }
->>>>>>> 5b0b7529
 
 fn try_audio_perms() {
 	#[cfg(target_os = "android")]
@@ -229,17 +210,6 @@
 
 impl PluginGroup for NexusPlugins {
 	fn build(self) -> PluginGroupBuilder {
-<<<<<<< HEAD
-		PluginGroupBuilder::start::<Self>()
-			.add(MicrophonePlugin)
-			.add(ClientPlugin {
-				server_addr: SocketAddr::new(
-					Ipv4Addr::new(192, 168, 2, 100).into(),
-					social_networking::server::DEFAULT_PORT,
-				),
-				transport: Transports::Udp,
-			})
-=======
 		PluginGroupBuilder::start::<Self>().add(ClientPlugin {
 			server_addr: SocketAddr::new(
 				Ipv4Addr::new(45, 56, 95, 177).into(),
@@ -247,7 +217,6 @@
 			),
 			transport: Transports::Udp,
 		})
->>>>>>> 5b0b7529
 	}
 }
 
@@ -414,16 +383,7 @@
 				parametric_rim_color: Color::BLACK,
 				parametric_rim_lift_factor: 0.0,
 				parametric_rim_fresnel_power: 0.0,
-<<<<<<< HEAD
-				..Default::default()
-=======
-				// shade_color: Color::DARK_GRAY,
-				// light_color: Color::GRAY,
-				// shading_toony_factor: 0.0,
-				// shading_shift_factor: 0.0,
-				// light_dir: Vec3::ZERO,
 				..default()
->>>>>>> 5b0b7529
 			},
 			None => MtoonMaterial {
 				rim_lighting_mix_factor: 0.0,
