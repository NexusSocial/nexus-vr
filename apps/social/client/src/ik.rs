--- conflicted
+++ resolved
@@ -115,21 +115,10 @@
 			let skeleton_query_out = match skeleton_query_opt {
 				Some(q) => q,
 				None => {
-<<<<<<< HEAD
 					return Ok(());
 				}
 			};
-			//bevy::prelude::info!("running ik for: {:?}", loc_ent.0);
-=======
-					bevy::prelude::info!(
-						"no humanoid rig found for child of: {:?}",
-						loc_ent.0
-					);
-					return Ok(());
-				}
-			};
-			bevy::prelude::info!("running ik for: {:?}", loc_ent.0);
->>>>>>> 4bb6695a
+
 			let skeleton_comp = skeleton_query_out;
 			let height_factor = skeleton_comp.height / DEFAULT_EYE_HEIGHT;
 			if local_local {
